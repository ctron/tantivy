--- conflicted
+++ resolved
@@ -24,29 +24,14 @@
     }
 
     pub fn encode(&mut self, input: &[u32]) -> &[u32] {
-<<<<<<< HEAD
         self.input_buffer.clear();
         let input_len = input.len();
-        if input_len > self.input_buffer.len() {
-            println!("resising {}", input_len);
-            self.input_buffer = (0..input_len as u32 + 10 ).collect();
-            self.output_buffer = (0..input_len as u32 + 10).collect();
+        if input_len >= self.input_buffer.len() {
+            self.input_buffer = (0..input_len as u32).collect();
+            self.output_buffer = (0..input_len as u32 + 1000).collect();
             // TODO use resize when available
         }
-        println!("self.input_buffer {}", self.input_buffer.len());
-        unsafe {
-            ptr::copy_nonoverlapping(input.as_ptr(), self.input_buffer.as_mut_ptr(), input_len);
-=======
-
-            self.input_buffer.clear();
-            let input_len = input.len();
-            if input_len >= self.input_buffer.len() {
-                self.input_buffer = (0..input_len as u32).collect();
-                self.output_buffer = (0..input_len as u32 + 1000).collect();
-                // TODO use resize when available
-            }
->>>>>>> ee1141f3
-            // TODO use clone_from when available
+        // TODO use clone_from when available
         unsafe {
             ptr::copy_nonoverlapping(input.as_ptr(), self.input_buffer.as_mut_ptr(), input_len);
             let written_size = encode_native(
@@ -74,12 +59,11 @@
                   compressed_data: &[u32],
                   uncompressed_values: &mut [u32]) -> size_t {
         unsafe {
-            let num_elements = decode_native(
+            return decode_native(
                         compressed_data.as_ptr(),
                         compressed_data.len() as size_t,
                         uncompressed_values.as_mut_ptr(),
                         uncompressed_values.len() as size_t);
-            return num_elements;
         }
     }
 }
@@ -92,33 +76,11 @@
     let mut encoder = Encoder::new();
     let input: Vec<u32> = (0..100000).into_iter().collect();
     let data = encoder.encode(&input);
-    assert_eq!(data.len(), 4);
-    // let decoder = Decoder::new();
-    // let mut data_output: Vec<u32> = (0..100).collect();
-    // assert_eq!(9, decoder.decode(&data[0..4], &mut data_output));
-    // for i in 0..9 {
-    //     assert_eq!(data_output[i], input[i])    ;
-    // }
-}
-
-
-
-#[test]
-fn test_encode_decode_big() {
-    let mut encoder = Encoder::new();
-    let input: Vec<u32> = (0..1_000_000).collect();
-    let data = encoder.encode(&input);
-    assert_eq!(data.len(), 95718);
+    assert_eq!(data.len(), 9578);
     let decoder = Decoder::new();
-<<<<<<< HEAD
-    let mut data_output: Vec<u32> = (0..1_000_000).collect();
-    assert_eq!(1_000_000, decoder.decode(&data[0..95718], &mut data_output));
-    for i in 0..9 {
-=======
-    let mut data_output: Vec<u32> = (0..10000).collect();
-    assert_eq!(10000, decoder.decode(&data[0..4], &mut data_output));
-    for i in 0..10000 {
->>>>>>> ee1141f3
+    let mut data_output: Vec<u32> = (0..100000).collect();
+    assert_eq!(100000, decoder.decode(&data[0..9578], &mut data_output));
+    for i in 0..100000 {
         assert_eq!(data_output[i], input[i])    ;
     }
 }